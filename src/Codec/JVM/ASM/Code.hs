--- conflicted
+++ resolved
@@ -26,11 +26,7 @@
 import Data.IntMap.Strict (IntMap)
 import qualified Data.IntMap.Strict as IntMap
 
-<<<<<<< HEAD
-import Data.Maybe (maybe, maybeToList, catMaybes)
-=======
-import Data.Maybe(maybeToList)
->>>>>>> 69e1d4c9
+import Data.Maybe (maybeToList, catMaybes)
 
 data Code = Code
   { consts  :: [Const]
@@ -392,7 +388,6 @@
         cs = maybeToList $ getObjConst ft
 
 initCtrlFlow :: Bool -> [FieldType] -> Code
-<<<<<<< HEAD
 initCtrlFlow isStatic args@(_:args')
   = mkCode cs $ IT.initCtrl
               . CF.mapLocals
@@ -405,18 +400,7 @@
           | VObject iclassName <- CF.fieldTypeFlatVerifType ft
           = Just (CClass iclassName)
           | otherwise = Nothing
-=======
-initCtrlFlow isStatic args
-  = mkCode'
-  . IT.initCtrl
-  . CF.mapLocals
-  . const
-  . CF.localsFromList
-  $ fts
-  where fts = case args of
-          (_:args') -> if isStatic then args' else args
-          _ -> error "initCtrlFlow: Must have at least one argument."
->>>>>>> 69e1d4c9
+initCtrlFlow _ _ = error "initCtrlFlow: Must have at least one argument."
 
 -- Void return
 vreturn :: Code
@@ -608,7 +592,7 @@
   if nlabels > 0 &&
      tableSpaceCost + 3 * tableTimeCost <=
      lookupSpaceCost + 3 * lookupTimeCost then
-    tableswitch lo hi branchMap maybeDefault
+    tableswitch branchMap maybeDefault
   else
     lookupswitch branchMap maybeDefault
   where branchMap = IntMap.fromList branches
@@ -620,9 +604,9 @@
         lookupSpaceCost = 3 + 2 * nlabels
         lookupTimeCost = nlabels
 
-tableswitch :: Int -> Int -> IntMap Code -> Maybe Code -> Code
-tableswitch lo hi branchMap maybeDefault =
-  mkCode cs $ IT.tableswitch lo hi (fmap instr branchMap) (fmap instr maybeDefault)
+tableswitch :: IntMap Code -> Maybe Code -> Code
+tableswitch branchMap maybeDefault =
+  mkCode cs $ IT.tableswitch (fmap instr branchMap) (fmap instr maybeDefault)
   where cs = maybe [] consts maybeDefault
           ++ concatMap consts (IntMap.elems branchMap)
 
@@ -636,10 +620,10 @@
 startLabel label = mkCode' (IT.putLabel label)
 
 goto :: Label -> Code
-goto = mkCode' . IT.gotoLabel
+goto = mkCode' . IT.gotoLabel NotSpecial
 
 cgoto :: Label -> Code
-cgoto = mkCode' . IT.condGoto
+cgoto = mkCode' . IT.condGoto NotSpecial
 
 gaload :: FieldType -> Code
 gaload ft = mkCode cs $ fold
